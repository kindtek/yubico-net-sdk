--- conflicted
+++ resolved
@@ -60,11 +60,7 @@
         href: application-otp/slots.md
       - name: HID
         href: application-otp/hid.md
-<<<<<<< HEAD
       - name: Modified hexadecimal encoding (ModHex)
-=======
-      - name: ModHex
->>>>>>> 4f3dce24
         href: application-otp/modhex.md
     - name: Configurations
       href: application-otp/configuration-concepts-overview.md
