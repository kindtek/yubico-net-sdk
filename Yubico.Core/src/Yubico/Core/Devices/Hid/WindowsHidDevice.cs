--- conflicted
+++ resolved
@@ -88,16 +88,9 @@
             }
         }
 
-<<<<<<< HEAD
-        [SuppressMessage("Performance", "CA1846:Prefer \'AsSpan\' over \'Substring\'")]
-=======
-#pragma warning disable CA1846 // Prefer 'AsSpan' over 'Substring'
-        // The overload required by this preference is not available
-        // for our .NETStandard 2.0 targets.
->>>>>>> f5db99c2
+        [SuppressMessage("Performance", "CA1846:Prefer \'AsSpan\' over \'Substring\'", Justification = "Method needs to compile for both netstandard 2.0 and 2.1")]
         private static bool TryGetHexShort(string s, int offset, int length, out ushort result) =>
             ushort.TryParse(s.Substring(offset, length), NumberStyles.HexNumber, CultureInfo.InvariantCulture, out result);
-#pragma warning restore CA1846 // Prefer 'AsSpan' over 'Substring'
 
         /// <summary>
         /// Opens an active connection to the Windows HID device.
