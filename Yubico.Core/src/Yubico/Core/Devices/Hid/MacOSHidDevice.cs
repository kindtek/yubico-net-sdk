// Copyright 2021 Yubico AB
//
// Licensed under the Apache License, Version 2.0 (the "License").
// You may not use this file except in compliance with the License.
// You may obtain a copy of the License at
//
//     http://www.apache.org/licenses/LICENSE-2.0
//
// Unless required by applicable law or agreed to in writing, software
// distributed under the License is distributed on an "AS IS" BASIS,
// WITHOUT WARRANTIES OR CONDITIONS OF ANY KIND, either express or implied.
// See the License for the specific language governing permissions and
// limitations under the License.

using System;
using System.Collections.Generic;
using System.Linq;
using Yubico.Core.Logging;
using Yubico.PlatformInterop;

using static Yubico.PlatformInterop.NativeMethods;

namespace Yubico.Core.Devices.Hid
{
    /// <summary>
    /// macOS implementation of a Human Interface Device (HID)
    /// </summary>
    internal class MacOSHidDevice : HidDevice
    {
        private readonly IntPtr _deviceRef;
        private readonly Logger _log = Log.GetLogger();

<<<<<<< HEAD
        public MacOSHidDevice(IntPtr deviceRef) :
            base(deviceRef.ToString())
        {
            _log.LogInformation(
                "Creating new instance of MacOSHidDevice based on device [{DeviceRef}]",
                deviceRef);
=======
        public MacOSHidDevice(long entryId) :
            base(entryId.ToString(CultureInfo.InvariantCulture))
        {
            _log.LogInformation(
                $"Creating new instance of MacOSHidDevice based on device with EntryID [{entryId}]",
                entryId);
>>>>>>> 45a4a430

            _deviceRef = deviceRef;
        }

        /// <summary>
        /// Return a list of all HID devices on the system. No filtering is done here.
        /// </summary>
        /// <returns>
        /// An enumerable list of all the HID devices present on the system.
        /// </returns>
        public static IEnumerable<HidDevice> GetList()
        {
            Logger log = Log.GetLogger();
            using IDisposable logScope = log.BeginScope("MacOSHidDevice.GetList()");

            IntPtr manager = IntPtr.Zero;
            IntPtr deviceSet = IntPtr.Zero;

            try
            {
                manager = IOHIDManagerCreate(IntPtr.Zero, 0);
                IOHIDManagerSetDeviceMatching(manager, IntPtr.Zero);

                deviceSet = IOHIDManagerCopyDevices(manager);

                long deviceSetCount = CFSetGetCount(deviceSet);
                log.LogInformation("Found {DeviceCount} HID devices in this device set.", deviceSetCount);

                var devices = new IntPtr[deviceSetCount];

                CFSetGetValues(deviceSet, devices);

                return devices
                    .Select(device => new MacOSHidDevice(device)
                    {
                        VendorId = (short)IOKitHelpers.GetIntPropertyValue(device, IOKitHidConstants.DevicePropertyVendorId),
                        ProductId = (short)IOKitHelpers.GetIntPropertyValue(device, IOKitHidConstants.DevicePropertyProductId),
                        Usage = (short)IOKitHelpers.GetIntPropertyValue(device, IOKitHidConstants.DevicePropertyPrimaryUsage),
                        UsagePage = (HidUsagePage)IOKitHelpers.GetIntPropertyValue(device, IOKitHidConstants.DevicePropertyPrimaryUsagePage)
                    })
                    .ToList();
            }
            finally
            {
                if (manager != IntPtr.Zero)
                {
                    log.LogInformation("IOHIDManager released.");
                    CFRelease(manager);
                }

                if (deviceSet != IntPtr.Zero)
                {
                    log.LogInformation("HID device set released.");
                    CFRelease(deviceSet);
                }
            }
        }

        /// <summary>
        /// Establishes a connection capable of transmitting feature reports to a keyboard device.
        /// </summary>
        /// <returns>
        /// An active connection object.
        /// </returns>
        public override IHidConnection ConnectToFeatureReports() =>
            new MacOSHidFeatureReportConnection(GetEntryId(_deviceRef));

        /// <summary>
        /// Establishes a connection capable of transmitting IO reports to a FIDO device.
        /// </summary>
        /// <returns>
        /// An active connection object.
        /// </returns>
        public override IHidConnection ConnectToIOReports() =>
            new MacOSHidIOReportConnection(GetEntryId(_deviceRef));

        internal static long GetEntryId(IntPtr device)
        {
            Logger log = Log.GetLogger();

            int service = IOHIDDeviceGetService(device);
            kern_return_t result = IORegistryEntryGetRegistryEntryID(service, out long entryId);
            log.IOKitApiCall(nameof(IORegistryEntryGetRegistryEntryID), result);

            if (result != kern_return_t.KERN_SUCCESS)
            {
                throw new PlatformApiException(
                    nameof(IORegistryEntryGetRegistryEntryID),
                    (int)result,
                    ExceptionMessages.IOKitRegistryEntryNotFound);
            }

            return entryId;
        }
    }
}<|MERGE_RESOLUTION|>--- conflicted
+++ resolved
@@ -14,6 +14,7 @@
 
 using System;
 using System.Collections.Generic;
+using System.Globalization;
 using System.Linq;
 using Yubico.Core.Logging;
 using Yubico.PlatformInterop;
@@ -27,26 +28,17 @@
     /// </summary>
     internal class MacOSHidDevice : HidDevice
     {
-        private readonly IntPtr _deviceRef;
+        private readonly long _entryId;
         private readonly Logger _log = Log.GetLogger();
 
-<<<<<<< HEAD
-        public MacOSHidDevice(IntPtr deviceRef) :
-            base(deviceRef.ToString())
-        {
-            _log.LogInformation(
-                "Creating new instance of MacOSHidDevice based on device [{DeviceRef}]",
-                deviceRef);
-=======
         public MacOSHidDevice(long entryId) :
             base(entryId.ToString(CultureInfo.InvariantCulture))
         {
             _log.LogInformation(
                 $"Creating new instance of MacOSHidDevice based on device with EntryID [{entryId}]",
                 entryId);
->>>>>>> 45a4a430
 
-            _deviceRef = deviceRef;
+            _entryId = entryId;
         }
 
         /// <summary>
@@ -78,7 +70,7 @@
                 CFSetGetValues(deviceSet, devices);
 
                 return devices
-                    .Select(device => new MacOSHidDevice(device)
+                    .Select(device => new MacOSHidDevice(GetEntryId(device))
                     {
                         VendorId = (short)IOKitHelpers.GetIntPropertyValue(device, IOKitHidConstants.DevicePropertyVendorId),
                         ProductId = (short)IOKitHelpers.GetIntPropertyValue(device, IOKitHidConstants.DevicePropertyProductId),
@@ -110,7 +102,7 @@
         /// An active connection object.
         /// </returns>
         public override IHidConnection ConnectToFeatureReports() =>
-            new MacOSHidFeatureReportConnection(GetEntryId(_deviceRef));
+            new MacOSHidFeatureReportConnection(_entryId);
 
         /// <summary>
         /// Establishes a connection capable of transmitting IO reports to a FIDO device.
@@ -119,7 +111,7 @@
         /// An active connection object.
         /// </returns>
         public override IHidConnection ConnectToIOReports() =>
-            new MacOSHidIOReportConnection(GetEntryId(_deviceRef));
+            new MacOSHidIOReportConnection(_entryId);
 
         internal static long GetEntryId(IntPtr device)
         {
